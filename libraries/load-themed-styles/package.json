{
  "name": "@microsoft/load-themed-styles",
  "version": "1.8.39",
  "description": "Loads themed styles.",
  "license": "MIT",
  "repository": {
    "url": "https://github.com/Microsoft/web-build-tools/tree/master/libraries/load-themed-styles"
  },
  "scripts": {
    "build": "gulp --clean"
  },
  "main": "lib/index.js",
  "typings": "lib/index.d.ts",
  "keywords": [],
  "dependencies": {},
  "devDependencies": {
<<<<<<< HEAD
    "@microsoft/rush-stack-compiler-3.0": "0.0.0",
=======
    "@microsoft/rush-stack-compiler": "0.5.4",
>>>>>>> 96351913
    "@types/chai": "3.4.34",
    "@types/mocha": "5.2.5",
    "@types/webpack-env": "1.13.0",
    "chai": "~3.5.0",
    "gulp": "~3.9.1",
    "@microsoft/node-library-build": "6.0.12"
  }
}<|MERGE_RESOLUTION|>--- conflicted
+++ resolved
@@ -14,11 +14,7 @@
   "keywords": [],
   "dependencies": {},
   "devDependencies": {
-<<<<<<< HEAD
     "@microsoft/rush-stack-compiler-3.0": "0.0.0",
-=======
-    "@microsoft/rush-stack-compiler": "0.5.4",
->>>>>>> 96351913
     "@types/chai": "3.4.34",
     "@types/mocha": "5.2.5",
     "@types/webpack-env": "1.13.0",
