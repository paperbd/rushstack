{
  "name": "@microsoft/ts-command-line",
  "version": "4.2.6",
  "description": "An object-oriented command-line parser for TypeScript",
  "repository": {
    "type": "git",
    "url": "https://github.com/Microsoft/web-build-tools/tree/master/libraries/ts-command-line"
  },
  "main": "lib/index.js",
  "typings": "dist/ts-command-line.d.ts",
  "tsdoc": {
    "tsdocFlavor": "AEDoc"
  },
  "scripts": {
    "build": "gulp test --clean"
  },
  "license": "MIT",
  "dependencies": {
    "@types/argparse": "1.0.33",
    "@types/node": "8.5.8",
    "argparse": "~1.0.9",
    "colors": "~1.2.1"
  },
  "devDependencies": {
    "@microsoft/node-library-build": "6.0.71",
<<<<<<< HEAD
    "@microsoft/rush-stack-compiler-3.2": "0.3.23",
    "@types/jest": "23.3.11",
    "gulp": "~4.0.2",
    "tslint-microsoft-contrib": "~5.2.1"
=======
    "@microsoft/rush-stack-compiler-3.4": "0.1.11"
>>>>>>> 1188f387
  }
}<|MERGE_RESOLUTION|>--- conflicted
+++ resolved
@@ -22,14 +22,9 @@
     "colors": "~1.2.1"
   },
   "devDependencies": {
-    "@microsoft/node-library-build": "6.0.71",
-<<<<<<< HEAD
-    "@microsoft/rush-stack-compiler-3.2": "0.3.23",
     "@types/jest": "23.3.11",
     "gulp": "~4.0.2",
-    "tslint-microsoft-contrib": "~5.2.1"
-=======
+    "@microsoft/node-library-build": "6.0.71",
     "@microsoft/rush-stack-compiler-3.4": "0.1.11"
->>>>>>> 1188f387
   }
 }