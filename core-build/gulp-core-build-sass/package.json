--- conflicted
+++ resolved
@@ -17,13 +17,9 @@
   },
   "dependencies": {
     "@microsoft/gulp-core-build": "3.9.26",
-<<<<<<< HEAD
-    "@microsoft/load-themed-styles": "1.9.13",
+    "@microsoft/load-themed-styles": "1.9.14",
     "@microsoft/node-core-library": "3.13.0",
     "@types/gulp": "4.0.6",
-=======
-    "@microsoft/load-themed-styles": "1.9.14",
->>>>>>> 63a54493
     "@types/node": "8.5.8",
     "autoprefixer": "~9.1.3",
     "clean-css": "4.2.1",
@@ -33,15 +29,8 @@
     "postcss-modules": "~1.3.1"
   },
   "devDependencies": {
-<<<<<<< HEAD
-    "@microsoft/rush-stack-compiler-3.4": "0.1.12",
-    "@microsoft/node-library-build": "6.0.73",
-=======
     "@microsoft/rush-stack-compiler-3.4": "0.1.13",
     "@microsoft/node-library-build": "6.0.74",
-    "@types/glob": "5.0.30",
-    "@types/node-sass": "3.10.32",
->>>>>>> 63a54493
     "@types/clean-css": "4.2.1",
     "@types/glob": "5.0.30",
     "@types/jest": "23.3.11",
