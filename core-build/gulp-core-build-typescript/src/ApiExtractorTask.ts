// Copyright (c) Microsoft Corporation. All rights reserved. Licensed under the MIT license.
// See LICENSE in the project root for license information.

<<<<<<< HEAD
import * as Gulp from 'gulp';
=======
import * as fsx from 'fs-extra';
>>>>>>> 93387ba4
import * as path from 'path';
import * as ts from 'typescript';
import {
  Extractor,
  IExtractorOptions,
  IExtractorConfig
} from '@microsoft/api-extractor';
import { TypeScriptConfiguration } from './TypeScriptConfiguration';
import gulpTypeScript = require('gulp-typescript');
import { FileSystem } from '@microsoft/node-core-library';

import { ApiExtractorBaseTask } from './ApiExtractorBaseTask';

/**
 * The ApiExtractorTask uses the api-extractor tool to analyze a project for public APIs. api-extractor will detect
 * common problems and generate a report of the exported public API. The task uses the entry point of a project to
 * find the aliased exports of the project. An api-extractor.ts file is generated for the project in the temp folder.
 * @public
 */
export class ApiExtractorTask extends ApiExtractorBaseTask  {
  protected updateExtractorOptions(extractorOptions: IExtractorOptions, entryPointFile: string): void {
    const typingsFilePath: string = path.join(this.buildConfig.rootPath, 'typings/tsd.d.ts');
    const otherFiles: string[] = fsx.existsSync(typingsFilePath) ? [typingsFilePath] : [];

    // tslint:disable-next-line:no-any
    const gulpTypeScriptSettings: gulpTypeScript.Settings =
      TypeScriptConfiguration.getGulpTypescriptOptions(this.buildConfig).compilerOptions;

    TypeScriptConfiguration.fixupSettings(gulpTypeScriptSettings, this.logWarning, { mustBeCommonJsOrEsnext: true });

    const compilerOptions: ts.CompilerOptions = gulpTypeScript.createProject(gulpTypeScriptSettings).options;

    const analysisFileList: string[] = Extractor.generateFilePathsForAnalysis(otherFiles.concat(entryPointFile));

<<<<<<< HEAD
      const typingsFilePath: string = path.join(this.buildConfig.rootPath, 'typings/tsd.d.ts');
      const otherFiles: string[] = FileSystem.exists(typingsFilePath) ? [typingsFilePath] : [];
=======
    const compilerProgram: ts.Program = ts.createProgram(analysisFileList, compilerOptions);
>>>>>>> 93387ba4

    extractorOptions.compilerProgram = compilerProgram;
  }

<<<<<<< HEAD
  private _validateConfiguration(): boolean {
    if (!this.taskConfig.entry) {
      this.logError('Missing or empty "entry" field in api-extractor.json');
      return false;
    }
    if (!this.taskConfig.apiReviewFolder) {
      this.logError('Missing or empty "apiReviewFolder" field in api-extractor.json');
      return false;
    }

    if (!FileSystem.exists(this.taskConfig.entry)) {
      this.logError(`Entry file ${this.taskConfig.entry} does not exist.`);
      return false;
    }

    return true;
=======
  protected updateExtractorConfig(extractorConfig: IExtractorConfig): void {
    // Set the compiler to get the config at runtime
    extractorConfig.compiler = { configType: 'runtime' };
>>>>>>> 93387ba4
  }
}<|MERGE_RESOLUTION|>--- conflicted
+++ resolved
@@ -1,11 +1,7 @@
 // Copyright (c) Microsoft Corporation. All rights reserved. Licensed under the MIT license.
 // See LICENSE in the project root for license information.
 
-<<<<<<< HEAD
-import * as Gulp from 'gulp';
-=======
 import * as fsx from 'fs-extra';
->>>>>>> 93387ba4
 import * as path from 'path';
 import * as ts from 'typescript';
 import {
@@ -15,7 +11,6 @@
 } from '@microsoft/api-extractor';
 import { TypeScriptConfiguration } from './TypeScriptConfiguration';
 import gulpTypeScript = require('gulp-typescript');
-import { FileSystem } from '@microsoft/node-core-library';
 
 import { ApiExtractorBaseTask } from './ApiExtractorBaseTask';
 
@@ -40,37 +35,13 @@
 
     const analysisFileList: string[] = Extractor.generateFilePathsForAnalysis(otherFiles.concat(entryPointFile));
 
-<<<<<<< HEAD
-      const typingsFilePath: string = path.join(this.buildConfig.rootPath, 'typings/tsd.d.ts');
-      const otherFiles: string[] = FileSystem.exists(typingsFilePath) ? [typingsFilePath] : [];
-=======
     const compilerProgram: ts.Program = ts.createProgram(analysisFileList, compilerOptions);
->>>>>>> 93387ba4
 
     extractorOptions.compilerProgram = compilerProgram;
   }
 
-<<<<<<< HEAD
-  private _validateConfiguration(): boolean {
-    if (!this.taskConfig.entry) {
-      this.logError('Missing or empty "entry" field in api-extractor.json');
-      return false;
-    }
-    if (!this.taskConfig.apiReviewFolder) {
-      this.logError('Missing or empty "apiReviewFolder" field in api-extractor.json');
-      return false;
-    }
-
-    if (!FileSystem.exists(this.taskConfig.entry)) {
-      this.logError(`Entry file ${this.taskConfig.entry} does not exist.`);
-      return false;
-    }
-
-    return true;
-=======
   protected updateExtractorConfig(extractorConfig: IExtractorConfig): void {
     // Set the compiler to get the config at runtime
     extractorConfig.compiler = { configType: 'runtime' };
->>>>>>> 93387ba4
   }
 }