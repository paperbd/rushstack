--- conflicted
+++ resolved
@@ -11,11 +11,7 @@
 import {
   IChangeInfo,
   ChangeType,
-<<<<<<< HEAD
-  RushConstants,
-=======
   RushConfiguration,
->>>>>>> 0d4add22
   RushConfigurationProject,
   RushConstants,
   Utilities,
@@ -28,12 +24,8 @@
 import ChangelogGenerator from '../utilities/ChangelogGenerator';
 import GitPolicy from '../utilities/GitPolicy';
 import PrereleaseToken from '../utilities/PrereleaseToken';
-<<<<<<< HEAD
-import ChangeFiles from '../utilities/ChangeFiles';
+import ChangeManager from '../utilities/ChangeManager';
 import { BaseAction } from './BaseAction';
-=======
-import ChangeManager from '../utilities/ChangeManager';
->>>>>>> 0d4add22
 
 export default class PublishAction extends BaseAction {
   private _addCommitDetails: CommandLineFlagParameter;
@@ -159,27 +151,14 @@
   }
 
   private _publishChanges(allPackages: Map<string, RushConfigurationProject>): void {
-<<<<<<< HEAD
+    const changeManager: ChangeManager = new ChangeManager(this.rushConfiguration);
     const changesPath: string = path.join(this.rushConfiguration.commonFolder, RushConstants.changeFilesFolderName);
-    const changeFiles: ChangeFiles = new ChangeFiles(changesPath);
-    const allChanges: IChangeInfoHash = PublishUtilities.findChangeRequests(
-      allPackages,
-      changeFiles,
-      this._addCommitDetails.value,
-      this._prereleaseToken);
-    const orderedChanges: IChangeInfo[] = PublishUtilities.sortChangeRequests(allChanges);
-
-    if (orderedChanges.length > 0) {
-=======
-    const changeManager: ChangeManager = new ChangeManager(this._rushConfiguration);
-    const changesPath: string = path.join(this._rushConfiguration.commonFolder, RushConstants.changeFilesFolderName);
     changeManager.load(changesPath,
       this._prereleaseToken,
       this._addCommitDetails.value);
 
     if (changeManager.hasChanges()) {
       const orderedChanges: IChangeInfo[] = changeManager.changes;
->>>>>>> 0d4add22
       const tempBranch: string = 'publish-' + new Date().getTime();
 
       // Make changes in temp branch.
